--- conflicted
+++ resolved
@@ -210,12 +210,7 @@
 		}
 
 		if (newActiveWebview && newActiveWebview.handle === this._activeWebview) {
-<<<<<<< HEAD
 			// No change
-=======
-			// Webview itself unchanged but position may have changed
-			this._proxy.$onDidChangeWebviewPanelViewState(newActiveWebview.handle, true, editorGroupToViewColumn(this._editorGroupService, newActiveWebview.input.group));
->>>>>>> d2b6bbb4
 			return;
 		}
 
