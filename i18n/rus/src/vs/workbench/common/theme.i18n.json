{
	"": [
		"--------------------------------------------------------------------------------------------",
		"Copyright (c) Microsoft Corporation. All rights reserved.",
		"Licensed under the MIT License. See License.txt in the project root for license information.",
		"--------------------------------------------------------------------------------------------",
		"Do not edit this file. It is machine generated."
	],
	"tabActiveBackground": "Цвет фона активной вкладки. Вкладки — это контейнеры для редакторов в области редактора. В одной группе редакторов можно открыть несколько вкладок. Может присутствовать несколько групп редакторов.",
	"tabInactiveBackground": "Цвет фона неактивной вкладки. Вкладки — это контейнеры для редакторов в области редактора. В одной группе редакторов можно открыть несколько вкладок. Может присутствовать несколько групп редакторов.",
	"tabHoverBackground": "Цвет фона вкладки при наведении. Вкладки — это контейнеры для редакторов в области редактора. В одной группе редакторов можно открыть несколько вкладок. Может присутствовать несколько групп редакторов.",
	"tabUnfocusedHoverBackground": "Цвет фона вкладки в группе, не имеющей фокуса, при наведении. Вкладки — это контейнеры для редакторов в области редактора. В одной группе редакторов можно открыть несколько вкладок. Также можно открыть несколько групп редакторов.",
	"tabBorder": "Граница для разделения вкладок. Вкладки — это контейнеры для редакторов в области редакторов. В одной группе редакторов можно открыть несколько вкладок. Может быть несколько групп редакторов.",
<<<<<<< HEAD
=======
	"tabActiveBorder": "Граница в нижней части активной вкладки. Вкладки — это контейнеры для редакторов в области редакторов. В одной группе редакторов можно открыть несколько вкладок. Также можно открыть несколько групп редакторов. ",
	"tabActiveBorderTop": "Граница в верхней части активной вкладки. Вкладки — это контейнеры для редакторов в области редакторов. В одной группе редакторов можно открыть несколько вкладок. Также можно открыть несколько групп редакторов. ",
	"tabActiveUnfocusedBorder": "Граница нижней части активной вкладки в группе, не имеющей фокуса. Вкладки — это контейнеры для редакторов в области редакторов. В одной группе редакторов можно открыть несколько вкладок. Также можно открыть несколько групп редакторов.",
	"tabActiveUnfocusedBorderTop": "Граница верхней части активной вкладки в группе, не имеющей фокуса. Вкладки — это контейнеры для редакторов в области редакторов. В одной группе редакторов можно открыть несколько вкладок. Также можно открыть несколько групп редакторов.",
>>>>>>> 8647b7c1
	"tabHoverBorder": "Граница для выделения вкладок при наведении курсора. Вкладки — это контейнеры для редакторов в области редакторов. В одной группе редакторов можно открыть несколько вкладок. Также можно открыть несколько групп редакторов. ",
	"tabUnfocusedHoverBorder": "Граница для выделения вкладок в группе, не имеющей фокуса, при наведении. Вкладки — это контейнеры для редакторов в области редакторов. В одной группе редакторов можно открыть несколько вкладок. Также можно открыть несколько групп редакторов.",
	"tabActiveForeground": "Цвет переднего плана активной вкладки в активной группе. Вкладки — это контейнеры для редакторов в области редактора. В одной группе редакторов можно открыть несколько вкладок. Может присутствовать несколько групп редакторов.",
	"tabInactiveForeground": "Цвет переднего плана неактивной вкладки в активной группе. Вкладки — это контейнеры для редакторов в области редактора. В одной группе редакторов можно открыть несколько вкладок. Может присутствовать несколько групп редакторов.",
	"tabUnfocusedActiveForeground": "Цвет переднего плана активной вкладки в группе,  не имеющей фокуса. Вкладки — это контейнеры для редакторов в области редактора. В одной группе редакторов можно открыть несколько вкладок. Также можно открыть несколько групп редакторов.",
	"tabUnfocusedInactiveForeground": "Цвет переднего плана неактивной вкладки в группе, не имеющей фокуса. Вкладки — это контейнеры для редакторов в области редактора. В одной группе редакторов можно открыть несколько вкладок. Также можно открыть несколько групп редакторов.",
	"editorGroupBackground": "Цвет фона группы редакторов. Группы редакторов представляют собой контейнеры редакторов. Цвет фона отображается при перетаскивании групп редакторов.",
	"tabsContainerBackground": "Цвет фона для заголовка группы редакторов, когда вкладки включены. Группы редакторов представляют собой контейнеры редакторов.",
	"tabsContainerBorder": "Цвет границы для заголовка группы редакторов, когда вкладки включены. Группы редакторов представляют собой контейнеры редакторов.",
	"editorGroupHeaderBackground": "Цвет фона для заголовка группы редакторов, когда вкладки отключены (`\"workbench.editor.showTabs\": false`). Группы редакторов представляют собой контейнеры редакторов.",
	"editorGroupBorder": "Цвет для разделения нескольких групп редакторов. Группы редакторов — это контейнеры редакторов.",
	"editorDragAndDropBackground": "Цвет фона при перетаскивании редакторов. Этот цвет должен обладать прозрачностью, чтобы содержимое редактора оставалось видимым.",
	"panelBackground": "Цвет фона панели. Панели показаны под областью редактора и содержат такие представления, как выходные данные и встроенный терминал.",
	"panelBorder": "Цвет границы панели, отделяющей ее от редактора. Панели находятся под областью редактора и содержат такие представления, как выходные данные и встроенный терминал.",
	"panelActiveTitleForeground": "Цвет заголовка для активной панели. Панели отображаются под областью редактора и содержат такие представления, как окно вывода и встроенный терминал.",
	"panelInactiveTitleForeground": "Цвет заголовка для неактивной панели. Панели отображаются под областью редактора и содержат такие представления, как окно вывода и встроенный терминал.",
	"panelActiveTitleBorder": "Цвет границ для заголовка активной панели. Панели отображаются под областью редактора и содержат такие представления, как окно вывода и встроенный терминал.",
	"panelDragAndDropBackground": "Цвет элементов заголовка панели при перетаскивании. Этот цвет должен иметь прозрачность, чтобы содержимое панели оставалось видимым. Панели находятся под областью редактора и содержат такие представления, как выходные данные и встроенный терминал. ",
	"statusBarForeground": "Цвет переднего плана строки состояния, когда открыта рабочая область. Строка состояния отображается в нижней части окна.",
	"statusBarNoFolderForeground": "Цвет переднего плана строки состояния, если папка не открыта. Строка состояния отображается в нижней части окна.",
	"statusBarBackground": "Цвет фона строки состояния, когда открыта рабочая область. Строка состояния отображается в нижней части окна.",
	"statusBarNoFolderBackground": "Цвет фона панели состояния, если папка не открыта. Панель состояния отображается внизу окна.",
	"statusBarBorder": "Цвет границы строки состояния, который распространяется на боковую панель и редактор. Строка состояния расположена в нижней части окна.",
	"statusBarNoFolderBorder": "Цвет границы строки состояния, который распространяется на боковую панель и редактор, когда открытые папки отсутствуют. Строка состояния расположена в нижней части окна.",
	"statusBarItemActiveBackground": "Цвет фона элементов панели состояния при щелчке. Панель состояния отображается внизу окна.",
	"statusBarItemHoverBackground": "Цвет фона элементов панели состояния при наведении. Панель состояния отображается внизу окна.",
	"statusBarProminentItemBackground": "Цвет фона приоритетных элементов панели состояния. Приоритетные элементы выделяются на фоне других элементов панели состояния, чтобы подчеркнуть их значение. Чтобы просмотреть пример, измените режим \"Toggle Tab Key Moves Focus\" из палитры команд. Панель состояния отображается в нижней части окна.",
	"statusBarProminentItemHoverBackground": "Цвет фона приоритетных элементов панели состояния при наведении. Приоритетные элементы выделяются на фоне других элементов панели состояния, чтобы подчеркнуть их значение. Чтобы просмотреть пример, измените режим \"Toggle Tab Key Moves Focus\" из палитры команд. Панель состояния отображается в нижней части окна.",
	"activityBarBackground": "Цвет фона панели действий. Панель действий отображается слева или справа и позволяет переключаться между представлениями боковой панели.",
	"activityBarForeground": "Цвет переднего плана панели действий (например, цвет, используемый для значков). Панель действий отображается слева или справа и позволяет переключаться между представлениями боковой панели.",
	"activityBarBorder": "Цвет границы панели действий, который распространяется на боковую панель. Панель действий отображается слева или справа и позволяет переключаться между представлениями в боковой панели.",
	"activityBarDragAndDropBackground": "Цвет панели обратной связи при перетаскивании для элементов панели действий. Цвет должен обладать прозрачностью, чтобы содержимое панели действий оставалось видимым. Панель действий отображается с правого или с левого края и позволяет переключаться между представлениями в боковой панели.",
	"activityBarBadgeBackground": "Цвет фона значка уведомлений о действиях. Панель действий отображается слева или справа и позволяет переключаться между представлениями боковой панели.",
	"activityBarBadgeForeground": "Цвет переднего плана значка уведомлений о действиях. Панель действий отображается слева или справа и позволяет переключаться между представлениями боковой панели.",
	"sideBarBackground": "Цвет фона боковой панели. Боковая панель — это контейнер таких представлений, как проводник и поиск.",
	"sideBarForeground": "Цвет переднего плана боковой панели. Боковая панель — это контейнер для таких представлений, как проводник и поиск.",
	"sideBarBorder": "Цвет границы боковой панели со стороны редактора. Боковая панель — это контейнер для таких представлений, как проводник и поиск.",
	"sideBarTitleForeground": "Цвет переднего плана заголовка боковой панели. Боковая панель — это контейнер для таких представлений, как проводник и поиск.",
	"sideBarDragAndDropBackground": "Цвет элементов боковой панели при перетаскивании. Цвет должен обладать прозрачностью, чтобы содержимое элементов боковой панели оставалось видимым. Боковая панель предоставляет собой контейнер для таких представлений как проводник и поиск.",
	"sideBarSectionHeaderBackground": "Цвет фона для заголовка раздела боковой панели. Боковая панель — это контейнер для таких представлений, как проводник и поиск.",
	"sideBarSectionHeaderForeground": "Цвет переднего плана для заголовка раздела боковой панели. Боковая панель — это контейнер для таких представлений, как проводник и поиск.",
	"titleBarActiveForeground": "Передний план панели заголовка, если окно активно. Обратите внимание, что этот цвет сейчас поддерживается только в macOS.",
	"titleBarInactiveForeground": "Передний план панели заголовка, если окно неактивно. Обратите внимание, что этот цвет сейчас поддерживается только в macOS.",
	"titleBarActiveBackground": "Фон панели заголовка, если окно активно. Обратите внимание, что этот цвет сейчас поддерживается только в macOS.",
	"titleBarInactiveBackground": "Фон панели заголовка, если окно неактивно. Обратите внимание, что этот цвет сейчас поддерживается только в macOS.",
	"titleBarBorder": "Цвет границы панели заголовка. Обратите внимание, что этот цвет сейчас поддерживается только в macOS.",
	"notificationCenterBorder": "Цвет границы центра уведомлений. Уведомления появляются в нижней правой части окна. ",
	"notificationToastBorder": "Цвет границы всплывающего уведомления. Уведомления появляются в нижней правой части окна.",
	"notificationsForeground": "Цвет переднего плана уведомления. Уведомления появляются в нижней правой части окна.",
	"notificationsBackground": "Цвет фона всплывающего уведомления. Уведомления появляются в нижней правой части окна.",
	"notificationsLink": "Цвет переднего плана для ссылок в уведомлении. Уведомления появляются в нижней правой части окна.",
	"notificationCenterHeaderForeground": "Цвет переднего плана заголовка в центре уведомлений. Уведомления появляются в нижней правой части окна. ",
	"notificationCenterHeaderBackground": "Цвет фона заголовка в центре уведомлений. Уведомления появляются в нижней правой части окна. ",
	"notificationsBorder": "Цвет границы уведомления, которая отделяет это уведомление от других в центре уведомлений. Уведомления появляются в нижней правой части окна. "
}<|MERGE_RESOLUTION|>--- conflicted
+++ resolved
@@ -11,13 +11,10 @@
 	"tabHoverBackground": "Цвет фона вкладки при наведении. Вкладки — это контейнеры для редакторов в области редактора. В одной группе редакторов можно открыть несколько вкладок. Может присутствовать несколько групп редакторов.",
 	"tabUnfocusedHoverBackground": "Цвет фона вкладки в группе, не имеющей фокуса, при наведении. Вкладки — это контейнеры для редакторов в области редактора. В одной группе редакторов можно открыть несколько вкладок. Также можно открыть несколько групп редакторов.",
 	"tabBorder": "Граница для разделения вкладок. Вкладки — это контейнеры для редакторов в области редакторов. В одной группе редакторов можно открыть несколько вкладок. Может быть несколько групп редакторов.",
-<<<<<<< HEAD
-=======
 	"tabActiveBorder": "Граница в нижней части активной вкладки. Вкладки — это контейнеры для редакторов в области редакторов. В одной группе редакторов можно открыть несколько вкладок. Также можно открыть несколько групп редакторов. ",
 	"tabActiveBorderTop": "Граница в верхней части активной вкладки. Вкладки — это контейнеры для редакторов в области редакторов. В одной группе редакторов можно открыть несколько вкладок. Также можно открыть несколько групп редакторов. ",
 	"tabActiveUnfocusedBorder": "Граница нижней части активной вкладки в группе, не имеющей фокуса. Вкладки — это контейнеры для редакторов в области редакторов. В одной группе редакторов можно открыть несколько вкладок. Также можно открыть несколько групп редакторов.",
 	"tabActiveUnfocusedBorderTop": "Граница верхней части активной вкладки в группе, не имеющей фокуса. Вкладки — это контейнеры для редакторов в области редакторов. В одной группе редакторов можно открыть несколько вкладок. Также можно открыть несколько групп редакторов.",
->>>>>>> 8647b7c1
 	"tabHoverBorder": "Граница для выделения вкладок при наведении курсора. Вкладки — это контейнеры для редакторов в области редакторов. В одной группе редакторов можно открыть несколько вкладок. Также можно открыть несколько групп редакторов. ",
 	"tabUnfocusedHoverBorder": "Граница для выделения вкладок в группе, не имеющей фокуса, при наведении. Вкладки — это контейнеры для редакторов в области редакторов. В одной группе редакторов можно открыть несколько вкладок. Также можно открыть несколько групп редакторов.",
 	"tabActiveForeground": "Цвет переднего плана активной вкладки в активной группе. Вкладки — это контейнеры для редакторов в области редактора. В одной группе редакторов можно открыть несколько вкладок. Может присутствовать несколько групп редакторов.",
